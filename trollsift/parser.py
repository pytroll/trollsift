--- conflicted
+++ resolved
@@ -1,7 +1,4 @@
-<<<<<<< HEAD
-=======
 
->>>>>>> 89189610
 import re
 import datetime as dt
 
