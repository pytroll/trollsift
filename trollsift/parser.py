#!/usr/bin/env python
# -*- coding: utf-8 -*-

# Copyright (c) 2014

# Author(s):

# Panu Lahtinen <panu.lahtinen@fmi.fi>
# Hróbjartur Thorsteinsson <thorsteinssonh@gmail.com>

# This program is free software: you can redistribute it and/or modify
# it under the terms of the GNU General Public License as published by
# the Free Software Foundation, either version 3 of the License, or
# (at your option) any later version.

# This program is distributed in the hope that it will be useful,
# but WITHOUT ANY WARRANTY; without even the implied warranty of
# MERCHANTABILITY or FITNESS FOR A PARTICULAR PURPOSE. See the
# GNU General Public License for more details.

# You should have received a copy of the GNU General Public License
# along with this program. If not, see <http://www.gnu.org/licenses/>.


'''Parser class
'''

import re
import datetime as dt
import random
import string

class Parser(object):
    '''Parser class
    '''

    def __init__(self, fmt):
        self.fmt = fmt

    def parse(self, stri):
        '''Parse keys and corresponding values from *stri* using format
        described in *fmt* string.
        '''
        return parse(self.fmt, stri)

    def compose(self, keyvals):
        '''Return string composed according to *fmt* string and filled
        with values with the corresponding keys in *keyvals* dictionary.
        '''
        return compose(self.fmt, keyvals)

<<<<<<< HEAD
    def globify(self, keyvals):
        '''Generate a  string useable with glob.glob()  from format string
        *fmt* and *keyvals* dictionary.
        '''
        return globify(self.fmt, keyvals)
=======
    def validate(self, stri):
        """
        Validates that string *stri* is parsable and therefore complies with
        this string format definition.  Useful for filtering strings, or to 
        check if a string if compatible before passing it to the
        parser function.
        """
        return validate(self.fmt, stri)

>>>>>>> a14da51f

def _extract_parsedef(fmt):
    '''Retrieve parse definition from the format string *fmt*.
    '''

    parsedef = []
    convdef = {}

    for part1 in fmt.split('}'):
        for part2 in part1.split('{'):
            if part2 is not '':
                if ':' in part2:
                    part2 = part2.split(':')
                    parsedef.append({part2[0]: part2[1]})
                    convdef[part2[0]] = part2[1]
                else:
                    reg = re.search('(\{'+part2+'\})', fmt)
                    if reg:
                        parsedef.append({part2: None})
                    else:
                        parsedef.append(part2)

    return parsedef, convdef


def _extract_values(parsedef, stri):
    """
    Given a parse definition *parsedef* match and extract key value
    pairs from input string *stri*.
    """
    if len(parsedef) == 0:
        return {}

    match = parsedef.pop(0)
    # we allow ourselves typechecking
    # in case of this hidden subroutine
    if isinstance(match, str):
        # match
        if stri.find(match) == 0:
            stri_next = stri[len(match):]
            return _extract_values( parsedef, stri_next )
        else:
            raise ValueError
    else:
        key = list(match)[0]
        fmt = match[key]
        if (fmt is None) or (fmt.isalpha()):
            next_match = parsedef[0]
            value = stri[0:stri.find(next_match)]
            stri_next = stri[len(value):]
            keyvals =  _extract_values( parsedef, stri_next )
            keyvals[key] = value
            return keyvals
        else:
            # find number of chars
            num = _get_number_from_fmt(fmt)
            value = stri[0:num]
            stri_next = stri[len(value):]
            keyvals =  _extract_values( parsedef, stri_next )
            keyvals[key] = value
            return keyvals

def _get_number_from_fmt(fmt):
    """
    Helper function for _extract_values, 
    figures out string length from format string.
    """
    if '%' in fmt:
        # its datetime
        return len(("{0:"+fmt+"}").format(dt.datetime.now()))
    else:
        # its something else
        fmt = fmt.lstrip('0')
        return int(re.search('[0-9]+', fmt).group(0))


def _convert(convdef, stri):
    '''Convert the string *stri* to the given conversion definition
    *convdef*.
    '''

    if '%' in convdef:
        result = dt.datetime.strptime(stri, convdef)
    elif 'd' in convdef:

        if '>' in convdef:
            stri = stri.lstrip(convdef[0])
        elif '<' in convdef:
            stri = stri.rstrip(convdef[0])
        elif '^' in convdef:
            stri = stri.strip(convdef[0])
        else:
            pass

        result = int(stri)
    else:
        result = stri
    return result

def _collect_keyvals_from_parsedef(parsedef):
    '''Collect dict keys and values from parsedef.
    '''

    keys, vals = [], []

    for itm in parsedef:
        if isinstance(itm, dict):
            keys.append(list(itm.keys())[0])
            vals.append(list(itm.values())[0])

    return keys, vals

def parse(fmt, stri):
    '''Parse keys and corresponding values from *stri* using format
    described in *fmt* string.
    '''

    parsedef, convdef  = _extract_parsedef(fmt)
    keyvals = _extract_values(parsedef, stri)    

    for key in convdef.keys():        
        keyvals[key] = _convert(convdef[key], keyvals[key])

    return keyvals

def compose(fmt, keyvals):
    '''Return string composed according to *fmt* string and filled
    with values with the corresponding keys in *keyvals* dictionary.
    '''
<<<<<<< HEAD

    return fmt.format(**keyvals)

def globify(fmt, keyvals):
    '''Generate a string useable with glob.glob() from format string
    *fmt* and *keyvals* dictionary.
    '''

    parsedef, _ = _extract_parsedef(fmt)
    all_keys, all_vals = _collect_keyvals_from_parsedef(parsedef)
    replace_str = ''
    for key, val in zip(all_keys, all_vals):
        if key not in list(keyvals.keys()):
            # replace depending on the format defined in all_vals[key]
            if val is None:
                replace_str = '*'
            elif '%' in val:
                # calculate the length of datetime
                val2 = '{:'+val+'}'
                num = len(val2.format(dt.datetime.now()))
                replace_str = num * '?'
            elif not re.search('[0-9]+', val):
                if 'd' in val:
                    val2 = val.replace('d', 's')
                    fmt = fmt.replace(key+':'+val, key+':'+val2)
                replace_str = '*'
            else:
                if 'd' in val:
                    val2 = val.lstrip('0').replace('d', 's')
                    fmt = fmt.replace(key+':'+val, key+':'+val2)
                num = _get_number_from_fmt(val)
                replace_str = num * '?'
            keyvals[key] = replace_str
        else:
            # Check partial datetime usage
            if isinstance(keyvals[key], list) or \
                    isinstance(keyvals[key], tuple):
                conv_chars = keyvals[key][1]
            else:
                continue

            val2 = list(val)
            prev = 0
            datet = keyvals[key][0] # assume datetime
            while True:
                idx = val.find('%', prev)
                # Stop if no finds
                if idx == -1:
                    break
                if val[idx+1] not in conv_chars:
                    tmp = '{:%'+val[idx+1]+'}'
                    # calculate how many '?' are needed
                    num = len(tmp.format(datet))
                    val2[idx:idx+num] = num*'?'
                prev = idx+1
            val2 = ''.join(val2)
            fmt = fmt.replace(key+':'+val, key+':'+val2)
            keyvals[key] = keyvals[key][0]

    result = compose(fmt, keyvals)

    return result
=======
    return fmt.format(**keyvals)

def validate(fmt, stri):
    """
    Validates that string *stri* is parsable and therefore complies with
    the format string, *fmt*.  Useful for filtering string, or to 
    check if string if compatible before passing the string to the
    parser function.
    """
    try:
        parse(fmt, stri)
        return True
    except ValueError:
        return False

def is_one2one(fmt):
    """
    Runs a check to evaluate if the format string has a
    one to one correspondence.  I.e. that successive composing and
    parsing opperations will result in the original data.
    In other words, that input data maps to a string,
    which then maps back to the original data without any change
    or loss in information.
    
    Note: This test only applies to sensible usage of the format string.
    If string or numeric data is causes overflow, e.g. 
    if composing "abcd" into {3s}, one to one correspondence will always 
    be broken in such cases. This off course also applies to precision 
    losses when using  datetime data.
    """
    # create some random data for the fmt.
    parsedef, convdef =  _extract_parsedef(fmt)
    data = {}
    for x in parsedef:
        try:
            key = list(x.keys())[0]
            formt = x[key]
            # make some data for this key and format
            if formt and '%' in formt:
                # some datetime
                t = dt.datetime.now()
                # run once through format to limit precision
                t = parse("{t:"+formt+"}", compose("{t:"+formt+"}",{'t':t}))['t']
                data[key] = t
            elif formt and 'd' in formt:
                # random number (with n sign. figures)
                if not formt.isalpha():
                    n = _get_number_from_fmt(formt)
                else:
                    # clearly bad
                    return False
                data[key] = random.randint(0,99999999999999999)%(10**n)
            else:
                # string type
                if formt is None:
                    n = 4
                elif formt.isalnum(): 
                    n = _get_number_from_fmt(formt)
                else:
                    n = 4
                randstri = ''
                for x in range(n):
                    randstri += random.choice(string.ascii_letters)
                data[key] = randstri
        
        except AttributeError:
            pass
    # run data forward once and back to data
    stri = compose(fmt,data)
    data2 = parse(fmt, stri)
    # check if data2 equal to original data
    if len(data) != len(data2):
        return False
    for key in data:
        if key not in data2:
            return False
        if data2[key] != data[key]:
            return False
    # all checks passed, so just return True
    return True
>>>>>>> a14da51f
<|MERGE_RESOLUTION|>--- conflicted
+++ resolved
@@ -49,13 +49,12 @@
         '''
         return compose(self.fmt, keyvals)
 
-<<<<<<< HEAD
     def globify(self, keyvals):
         '''Generate a  string useable with glob.glob()  from format string
         *fmt* and *keyvals* dictionary.
         '''
         return globify(self.fmt, keyvals)
-=======
+
     def validate(self, stri):
         """
         Validates that string *stri* is parsable and therefore complies with
@@ -65,7 +64,6 @@
         """
         return validate(self.fmt, stri)
 
->>>>>>> a14da51f
 
 def _extract_parsedef(fmt):
     '''Retrieve parse definition from the format string *fmt*.
@@ -195,7 +193,6 @@
     '''Return string composed according to *fmt* string and filled
     with values with the corresponding keys in *keyvals* dictionary.
     '''
-<<<<<<< HEAD
 
     return fmt.format(**keyvals)
 
@@ -258,8 +255,6 @@
     result = compose(fmt, keyvals)
 
     return result
-=======
-    return fmt.format(**keyvals)
 
 def validate(fmt, stri):
     """
@@ -339,4 +334,3 @@
             return False
     # all checks passed, so just return True
     return True
->>>>>>> a14da51f
